--- conflicted
+++ resolved
@@ -25,12 +25,9 @@
 	"time"
 
 	controllerutil "sigs.k8s.io/controller-runtime/pkg/controller/controllerutil"
-<<<<<<< HEAD
+	"sigs.k8s.io/controller-runtime/pkg/handler"
 	"sigs.k8s.io/controller-runtime/pkg/manager"
-=======
-	"sigs.k8s.io/controller-runtime/pkg/handler"
 	"sigs.k8s.io/controller-runtime/pkg/reconcile"
->>>>>>> 96c9858b
 
 	"github.com/go-logr/logr"
 	"github.com/syntasso/kratix/api/v1alpha1"
@@ -124,6 +121,7 @@
 		r.Log.Error(err, "Failed getting Promise", "namespacedName", req.NamespacedName)
 		return defaultRequeue, nil
 	}
+	originalStatus := promise.Status.Status
 
 	logger := r.Log.WithValues("identifier", promise.GetName())
 
@@ -245,6 +243,9 @@
 		logger.Info("Promise only contains dependencies, skipping creation of API and dynamic controller")
 	}
 
+	if originalStatus == v1alpha1.PromiseStatusAvailable {
+		return ctrl.Result{}, nil
+	}
 	logger.Info("Promise status being set to Available")
 	promise.Status.Status = v1alpha1.PromiseStatusAvailable
 	return ctrl.Result{}, r.Client.Status().Update(ctx, promise)
@@ -419,15 +420,10 @@
 		dynamicController.GVK = &rrGVK
 		dynamicController.CRD = rrCRD
 
-<<<<<<< HEAD
+		dynamicController.CanCreateResources = canCreateResources
+
 		dynamicController.PromiseDestinationSelectors = promise.Spec.DestinationSelectors
 		dynamicController.PromiseWorkflowSelectors = work.GetDefaultScheduling("promise-workflow")
-=======
-		dynamicController.canCreateResources = canCreateResources
-
-		dynamicController.promiseDestinationSelectors = promise.Spec.DestinationSelectors
-		dynamicController.promiseWorkflowSelectors = work.GetDefaultScheduling("promise-workflow")
->>>>>>> 96c9858b
 
 		return nil
 	}
@@ -436,7 +432,6 @@
 	//temporary fix until https://github.com/kubernetes-sigs/controller-runtime/issues/1884 is resolved
 	//once resolved, delete dynamic controller rather than disable
 	enabled := true
-<<<<<<< HEAD
 	dynamicResourceRequestController := &DynamicResourceRequestController{
 		Client:                      r.Client,
 		Scheme:                      r.Scheme,
@@ -450,22 +445,7 @@
 		Log:                         r.Log.WithName(promise.GetName()),
 		UID:                         string(promise.GetUID())[0:5],
 		Enabled:                     &enabled,
-=======
-	dynamicResourceRequestController := &dynamicResourceRequestController{
-		Client:                      r.Manager.GetClient(),
-		scheme:                      r.Manager.GetScheme(),
-		gvk:                         &rrGVK,
-		crd:                         rrCRD,
-		promiseIdentifier:           promise.GetName(),
-		configurePipelines:          configurePipelines,
-		deletePipelines:             deletePipelines,
-		promiseDestinationSelectors: promise.Spec.DestinationSelectors,
-		promiseWorkflowSelectors:    work.GetDefaultScheduling("promise-workflow"),
-		log:                         r.Log.WithName(promise.GetName()),
-		uid:                         string(promise.GetUID())[0:5],
-		enabled:                     &enabled,
-		canCreateResources:          canCreateResources,
->>>>>>> 96c9858b
+		CanCreateResources:          canCreateResources,
 	}
 	r.StartedDynamicControllers[string(promise.GetUID())] = dynamicResourceRequestController
 
@@ -576,27 +556,12 @@
 		return nil, err
 	}
 
-<<<<<<< HEAD
 	existingCRD.Spec.Versions = rrCRD.Spec.Versions
 	existingCRD.Spec.Conversion = rrCRD.Spec.Conversion
 	existingCRD.Spec.PreserveUnknownFields = rrCRD.Spec.PreserveUnknownFields
 	_, err = r.ApiextensionsClient.CustomResourceDefinitions().Update(ctx, existingCRD, metav1.UpdateOptions{})
 	if err != nil {
 		return nil, err
-=======
-			existingCRD.Spec.Versions = rrCRD.Spec.Versions
-			existingCRD.Spec.Conversion = rrCRD.Spec.Conversion
-			existingCRD.Spec.PreserveUnknownFields = rrCRD.Spec.PreserveUnknownFields
-			_, err = r.ApiextensionsClient.ApiextensionsV1().CustomResourceDefinitions().Update(ctx, existingCRD, metav1.UpdateOptions{})
-			if err != nil {
-				return nil, err
-			}
-		} else {
-			logger.Error(err, "Error creating crd")
-		}
-	} else {
-		logger.Info("Installed CRD", "crdName", rrCRD.Name)
->>>>>>> 96c9858b
 	}
 
 	version := ""
