--- conflicted
+++ resolved
@@ -23,15 +23,11 @@
 )
 
 const (
-<<<<<<< HEAD
-	promiseReleaseNameLabel = v1alpha1.KratixPrefix + "promise-release-name"
-=======
 	kratixPrefix                   = "kratix.io/"
 	promiseVersionLabel            = kratixPrefix + "promise-version"
 	promiseReleaseNameLabel        = kratixPrefix + "promise-release-name"
 	removeAllWorkflowJobsFinalizer = kratixPrefix + "workflows-cleanup"
 	runDeleteWorkflowsFinalizer    = kratixPrefix + "delete-workflows"
->>>>>>> e0660a64
 )
 
 type StateStore interface {
