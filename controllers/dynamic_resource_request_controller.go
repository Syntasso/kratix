--- conflicted
+++ resolved
@@ -75,18 +75,13 @@
 		return ctrl.Result{}, nil
 	}
 
-<<<<<<< HEAD
-	resourceRequestIdentifier := fmt.Sprintf("%s-%s-%s", r.promiseIdentifier, req.Namespace, req.Name)
+	resourceRequestIdentifier := fmt.Sprintf("%s-%s", r.promiseIdentifier, req.Name)
 	logger := r.log.WithValues(
 		"uid", r.uid,
 		"promiseID", r.promiseIdentifier,
 		"namespace", req.NamespacedName,
 		"resourceRequest", resourceRequestIdentifier,
 	)
-=======
-	logger := r.log.WithValues("uid", r.uid, r.promiseIdentifier, req.NamespacedName)
-	resourceRequestIdentifier := fmt.Sprintf("%s-%s", r.promiseIdentifier, req.Name)
->>>>>>> 5ed8ac8b
 
 	rr := &unstructured.Unstructured{}
 	rr.SetGroupVersionKind(*r.gvk)
